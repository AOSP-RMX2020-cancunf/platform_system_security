--- conflicted
+++ resolved
@@ -1128,11 +1128,7 @@
     /// Stores a super key in the database.
     pub fn store_super_key(
         &mut self,
-<<<<<<< HEAD
-        user_id: i64,
-=======
         user_id: u32,
->>>>>>> e8b27001
         blob_info: &(&[u8], &BlobMetaData),
     ) -> Result<KeyEntry> {
         self.with_transaction(TransactionBehavior::Immediate, |tx| {
@@ -1145,11 +1141,7 @@
                         id,
                         KeyType::Super,
                         Domain::APP.0,
-<<<<<<< HEAD
-                        user_id,
-=======
                         user_id as i64,
->>>>>>> e8b27001
                         Self::USER_SUPER_KEY_ALIAS,
                         KeyLifeCycle::Live,
                         &KEYSTORE_UUID,
@@ -1180,11 +1172,7 @@
         self.with_transaction(TransactionBehavior::Immediate, |tx| {
             let key_descriptor = KeyDescriptor {
                 domain: Domain::APP,
-<<<<<<< HEAD
-                nspace: user_id as u64 as i64,
-=======
                 nspace: user_id as i64,
->>>>>>> e8b27001
                 alias: Some(String::from("USER_SUPER_KEY")),
                 blob: None,
             };
@@ -2571,11 +2559,7 @@
                         }
                     }
                 }
-<<<<<<< HEAD
-                notify_gc = Self::mark_unreferenced(&tx, key_id as u64 as i64)
-=======
                 notify_gc = Self::mark_unreferenced(&tx, key_id)
->>>>>>> e8b27001
                     .context("In unbind_keys_for_user.")?
                     || notify_gc;
             }
